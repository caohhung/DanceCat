"""This module include console commands for DanceCat."""

from __future__ import print_function
import datetime
import sqlalchemy.exc
from dateutil.relativedelta import relativedelta
from flask_script import Manager
from flask_migrate import Migrate, MigrateCommand
<<<<<<< HEAD
from DanceCat import app, db, config, \
    Models, Constants, Helpers
=======
from .. import app, db, Models, Constants
>>>>>>> 7456dc16


# pylint: disable=C0103
migrate = Migrate(app, db)
manager = Manager(app)
# pylint: enable=C0103


@manager.command
def list_all():
    """List all commands."""
    print('Init database:')
    print('- db_create_all')

    print('Migrate Database')
    print('- db init')
    print('- db migrate')
    print('- db upgrade')
    print('- db downgrade')

    print('Connection')
    print('- connection_update_encryption')

    print('Scheduling')
    print('- schedule_update')

    return True


@manager.command
def db_create_all():
    """DanceCat database initial."""
    db.create_all()


@manager.command
def schedule_update():
    """Update outdated schedules on offline time."""
    schedules = Models.Schedule.query.filter(
        Models.Schedule.is_active,
        Models.Schedule.schedule_type != Constants.SCHEDULE_ONCE,
        Models.Schedule.next_run <= datetime.datetime.now()
    ).all()

    while len(schedules) > 0:
        for schedule in schedules:
            print(
                "Update next run time for schedule with id {id}.".format(
                    id=schedule.schedule_id
                )
            )
            schedule.update_next_run(True)
            schedule.next_run += relativedelta(minutes=1)
            db.session.commit()

        schedules = Models.Schedule.query.filter(
            Models.Schedule.is_active,
            Models.Schedule.next_run < datetime.datetime.now()
        ).all()

    print("Finished!")


@manager.command
def add_allowed_user(email):
    """
    Add given email to allowed_email table.

    :param email: Given email that will be allowed to create new user.
    :return: None.
    """
    try:
        allowed_email = Models.AllowedEmail(email)
        db.session.add(allowed_email)
        db.session.commit()

        print("Added \"{email}\" to allowed users list.".format(
            email=email
        ))
    except sqlalchemy.exc.IntegrityError:
        print("\"{email}\" was already in the allowed users list.".format(
            email=email
        ))

    db.session.close()


@manager.command
def connection_update_encryption():
    """Update password encryption of connections."""
    old_connections = Models.Connection.query.filter(
        Models.Connection.version < 2
    ).all()
    for old_connection in old_connections:
        print('Update connection {connection}'.format(
            connection=old_connection
        ))
        old_connection.password = Helpers.aes_encrypt(
            Helpers.rc4_decrypt(
                old_connection.password,
                config['DB_ENCRYPT_KEY']
            ),
            config['DB_ENCRYPT_KEY']
        )
        old_connection.version = 2
        db.session.commit()
    print('Finished!')


# Add Migrate commands.
manager.add_command('db', MigrateCommand)<|MERGE_RESOLUTION|>--- conflicted
+++ resolved
@@ -6,12 +6,8 @@
 from dateutil.relativedelta import relativedelta
 from flask_script import Manager
 from flask_migrate import Migrate, MigrateCommand
-<<<<<<< HEAD
-from DanceCat import app, db, config, \
+from .. import app, db, config, \
     Models, Constants, Helpers
-=======
-from .. import app, db, Models, Constants
->>>>>>> 7456dc16
 
 
 # pylint: disable=C0103
